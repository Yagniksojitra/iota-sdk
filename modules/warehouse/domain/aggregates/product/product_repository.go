--- conflicted
+++ resolved
@@ -2,11 +2,6 @@
 
 import "context"
 
-<<<<<<< HEAD
-type QueryOptions struct {
-	Limit  int
-	SortBy []string
-=======
 type DateRange struct {
 	From string
 	To   string
@@ -20,7 +15,11 @@
 	Field     string
 	Status    string
 	CreatedAt DateRange
->>>>>>> 413cdfd5
+}
+
+type QueryOptions struct {
+	Limit  int
+	SortBy []string
 }
 
 type Repository interface {
