package services

import (
	"context"
	currency2 "github.com/iota-uz/iota-sdk/modules/core/domain/entities/currency"

<<<<<<< HEAD
	"github.com/iota-agency/iota-sdk/pkg/composables"
	"github.com/iota-agency/iota-sdk/pkg/domain/entities/currency"
	"github.com/iota-agency/iota-sdk/pkg/event"
=======
	"github.com/iota-uz/iota-sdk/pkg/event"
>>>>>>> 407ee800
)

type CurrencyService struct {
	Repo      currency2.Repository
	Publisher event.Publisher
}

func NewCurrencyService(repo currency2.Repository, publisher event.Publisher) *CurrencyService {
	return &CurrencyService{
		Repo:      repo,
		Publisher: publisher,
	}
}

<<<<<<< HEAD
func (s *CurrencyService) GetByCode(ctx context.Context, id string) (*currency.Currency, error) {
	return s.Repo.GetByCode(ctx, id)
=======
func (s *CurrencyService) GetByID(ctx context.Context, id uint) (*currency2.Currency, error) {
	return s.Repo.GetByID(ctx, id)
>>>>>>> 407ee800
}

func (s *CurrencyService) GetAll(ctx context.Context) ([]*currency2.Currency, error) {
	return s.Repo.GetAll(ctx)
}

func (s *CurrencyService) GetPaginated(
<<<<<<< HEAD
	ctx context.Context, params *currency.FindParams,
) ([]*currency.Currency, error) {
	return s.Repo.GetPaginated(ctx, params)
}

func (s *CurrencyService) Create(ctx context.Context, data *currency.CreateDTO) error {
	tx, err := composables.UsePoolTx(ctx)
	if err != nil {
		return err
	}
	createdEvent, err := currency.NewCreatedEvent(ctx, *data)
=======
	ctx context.Context,
	limit, offset int,
	sortBy []string,
) ([]*currency2.Currency, error) {
	return s.Repo.GetPaginated(ctx, limit, offset, sortBy)
}

func (s *CurrencyService) Create(ctx context.Context, data *currency2.CreateDTO) error {
	createdEvent, err := currency2.NewCreatedEvent(ctx, *data)
>>>>>>> 407ee800
	if err != nil {
		return err
	}
	entity, err := data.ToEntity()
	if err != nil {
		return err
	}
	if err := s.Repo.Create(ctx, entity); err != nil {
		return err
	}
	createdEvent.Result = *entity
	s.Publisher.Publish(createdEvent)
	return tx.Commit(ctx)
}

func (s *CurrencyService) Update(ctx context.Context, data *currency2.UpdateDTO) error {
	updatedEvent, err := currency2.NewUpdatedEvent(ctx, *data)
	if err != nil {
		return err
	}
	entity, err := data.ToEntity()
	if err != nil {
		return err
	}
	if err := s.Repo.Update(ctx, entity); err != nil {
		return err
	}
	updatedEvent.Result = *entity
	s.Publisher.Publish(updatedEvent)
	return nil
}

<<<<<<< HEAD
func (s *CurrencyService) Delete(ctx context.Context, code string) (*currency.Currency, error) {
	tx, err := composables.UsePoolTx(ctx)
	if err != nil {
		return nil, err
	}
	deletedEvent, err := currency.NewDeletedEvent(ctx)
=======
func (s *CurrencyService) Delete(ctx context.Context, id uint) (*currency2.Currency, error) {
	deletedEvent, err := currency2.NewDeletedEvent(ctx)
>>>>>>> 407ee800
	if err != nil {
		return nil, err
	}
	entity, err := s.Repo.GetByCode(ctx, code)
	if err != nil {
		return nil, err
	}
	if err := s.Repo.Delete(ctx, code); err != nil {
		return nil, err
	}
	deletedEvent.Result = *entity
	s.Publisher.Publish(deletedEvent)
	return entity, tx.Commit(ctx)
}<|MERGE_RESOLUTION|>--- conflicted
+++ resolved
@@ -4,13 +4,8 @@
 	"context"
 	currency2 "github.com/iota-uz/iota-sdk/modules/core/domain/entities/currency"
 
-<<<<<<< HEAD
 	"github.com/iota-agency/iota-sdk/pkg/composables"
-	"github.com/iota-agency/iota-sdk/pkg/domain/entities/currency"
-	"github.com/iota-agency/iota-sdk/pkg/event"
-=======
 	"github.com/iota-uz/iota-sdk/pkg/event"
->>>>>>> 407ee800
 )
 
 type CurrencyService struct {
@@ -25,13 +20,8 @@
 	}
 }
 
-<<<<<<< HEAD
-func (s *CurrencyService) GetByCode(ctx context.Context, id string) (*currency.Currency, error) {
+func (s *CurrencyService) GetByCode(ctx context.Context, id string) (*currency2.Currency, error) {
 	return s.Repo.GetByCode(ctx, id)
-=======
-func (s *CurrencyService) GetByID(ctx context.Context, id uint) (*currency2.Currency, error) {
-	return s.Repo.GetByID(ctx, id)
->>>>>>> 407ee800
 }
 
 func (s *CurrencyService) GetAll(ctx context.Context) ([]*currency2.Currency, error) {
@@ -39,29 +29,17 @@
 }
 
 func (s *CurrencyService) GetPaginated(
-<<<<<<< HEAD
 	ctx context.Context, params *currency.FindParams,
-) ([]*currency.Currency, error) {
+) ([]*currency2.Currency, error) {
 	return s.Repo.GetPaginated(ctx, params)
 }
 
-func (s *CurrencyService) Create(ctx context.Context, data *currency.CreateDTO) error {
+func (s *CurrencyService) Create(ctx context.Context, data *currency2.CreateDTO) error {
 	tx, err := composables.UsePoolTx(ctx)
 	if err != nil {
 		return err
 	}
-	createdEvent, err := currency.NewCreatedEvent(ctx, *data)
-=======
-	ctx context.Context,
-	limit, offset int,
-	sortBy []string,
-) ([]*currency2.Currency, error) {
-	return s.Repo.GetPaginated(ctx, limit, offset, sortBy)
-}
-
-func (s *CurrencyService) Create(ctx context.Context, data *currency2.CreateDTO) error {
 	createdEvent, err := currency2.NewCreatedEvent(ctx, *data)
->>>>>>> 407ee800
 	if err != nil {
 		return err
 	}
@@ -94,17 +72,12 @@
 	return nil
 }
 
-<<<<<<< HEAD
-func (s *CurrencyService) Delete(ctx context.Context, code string) (*currency.Currency, error) {
+func (s *CurrencyService) Delete(ctx context.Context, code string) (*currency2.Currency, error) {
 	tx, err := composables.UsePoolTx(ctx)
 	if err != nil {
 		return nil, err
 	}
-	deletedEvent, err := currency.NewDeletedEvent(ctx)
-=======
-func (s *CurrencyService) Delete(ctx context.Context, id uint) (*currency2.Currency, error) {
 	deletedEvent, err := currency2.NewDeletedEvent(ctx)
->>>>>>> 407ee800
 	if err != nil {
 		return nil, err
 	}
