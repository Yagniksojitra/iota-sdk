package services

import (
	"context"
<<<<<<< HEAD

	"github.com/iota-agency/iota-sdk/pkg/composables"
	"github.com/iota-agency/iota-sdk/pkg/domain/aggregates/role"
	"github.com/iota-agency/iota-sdk/pkg/event"
=======
	role2 "github.com/iota-uz/iota-sdk/modules/core/domain/aggregates/role"
	"github.com/iota-uz/iota-sdk/pkg/event"
>>>>>>> 407ee800
)

type RoleService struct {
	repo      role2.Repository
	publisher event.Publisher
}

func NewRoleService(repo role2.Repository, publisher event.Publisher) *RoleService {
	return &RoleService{
		repo:      repo,
		publisher: publisher,
	}
}

func (s *RoleService) Count(ctx context.Context) (int64, error) {
	return s.repo.Count(ctx)
}

func (s *RoleService) GetAll(ctx context.Context) ([]*role2.Role, error) {
	return s.repo.GetAll(ctx)
}

<<<<<<< HEAD
func (s *RoleService) GetByID(ctx context.Context, id uint) (*role.Role, error) {
	return s.repo.GetByID(ctx, id)
}

func (s *RoleService) GetPaginated(ctx context.Context, params *role.FindParams) ([]*role.Role, error) {
	return s.repo.GetPaginated(ctx, params)
}

func (s *RoleService) Create(ctx context.Context, data *role.Role) error {
	tx, err := composables.UsePoolTx(ctx)
	if err != nil {
		return err
	}
=======
func (s *RoleService) GetByID(ctx context.Context, id int64) (*role2.Role, error) {
	return s.repo.GetByID(ctx, id)
}

func (s *RoleService) GetPaginated(ctx context.Context, limit, offset int, sortBy []string) ([]*role2.Role, error) {
	return s.repo.GetPaginated(ctx, limit, offset, sortBy)
}

func (s *RoleService) Create(ctx context.Context, data *role2.Role) error {
>>>>>>> 407ee800
	if err := s.repo.Create(ctx, data); err != nil {
		return err
	}
	s.publisher.Publish("role.created", data)
	return tx.Commit(ctx)
}

<<<<<<< HEAD
func (s *RoleService) Update(ctx context.Context, data *role.Role) error {
	tx, err := composables.UsePoolTx(ctx)
	if err != nil {
		return err
	}
=======
func (s *RoleService) Update(ctx context.Context, data *role2.Role) error {
>>>>>>> 407ee800
	if err := s.repo.Update(ctx, data); err != nil {
		return err
	}
	s.publisher.Publish("role.updated", data)
	return tx.Commit(ctx)
}

func (s *RoleService) Delete(ctx context.Context, id uint) error {
	tx, err := composables.UsePoolTx(ctx)
	if err != nil {
		return err
	}
	if err := s.repo.Delete(ctx, id); err != nil {
		return err
	}
	s.publisher.Publish("role.deleted", id)
	return tx.Commit(ctx)
}<|MERGE_RESOLUTION|>--- conflicted
+++ resolved
@@ -2,15 +2,8 @@
 
 import (
 	"context"
-<<<<<<< HEAD
-
-	"github.com/iota-agency/iota-sdk/pkg/composables"
-	"github.com/iota-agency/iota-sdk/pkg/domain/aggregates/role"
-	"github.com/iota-agency/iota-sdk/pkg/event"
-=======
 	role2 "github.com/iota-uz/iota-sdk/modules/core/domain/aggregates/role"
 	"github.com/iota-uz/iota-sdk/pkg/event"
->>>>>>> 407ee800
 )
 
 type RoleService struct {
@@ -33,31 +26,19 @@
 	return s.repo.GetAll(ctx)
 }
 
-<<<<<<< HEAD
-func (s *RoleService) GetByID(ctx context.Context, id uint) (*role.Role, error) {
+func (s *RoleService) GetByID(ctx context.Context, id uint) (*role2.Role, error) {
 	return s.repo.GetByID(ctx, id)
 }
 
-func (s *RoleService) GetPaginated(ctx context.Context, params *role.FindParams) ([]*role.Role, error) {
+func (s *RoleService) GetPaginated(ctx context.Context, params *role.FindParams) ([]*role2.Role, error) {
 	return s.repo.GetPaginated(ctx, params)
 }
 
-func (s *RoleService) Create(ctx context.Context, data *role.Role) error {
+func (s *RoleService) Create(ctx context.Context, data *role2.Role) error {
 	tx, err := composables.UsePoolTx(ctx)
 	if err != nil {
 		return err
 	}
-=======
-func (s *RoleService) GetByID(ctx context.Context, id int64) (*role2.Role, error) {
-	return s.repo.GetByID(ctx, id)
-}
-
-func (s *RoleService) GetPaginated(ctx context.Context, limit, offset int, sortBy []string) ([]*role2.Role, error) {
-	return s.repo.GetPaginated(ctx, limit, offset, sortBy)
-}
-
-func (s *RoleService) Create(ctx context.Context, data *role2.Role) error {
->>>>>>> 407ee800
 	if err := s.repo.Create(ctx, data); err != nil {
 		return err
 	}
@@ -65,15 +46,11 @@
 	return tx.Commit(ctx)
 }
 
-<<<<<<< HEAD
-func (s *RoleService) Update(ctx context.Context, data *role.Role) error {
+func (s *RoleService) Update(ctx context.Context, data *role2.Role) error {
 	tx, err := composables.UsePoolTx(ctx)
 	if err != nil {
 		return err
 	}
-=======
-func (s *RoleService) Update(ctx context.Context, data *role2.Role) error {
->>>>>>> 407ee800
 	if err := s.repo.Update(ctx, data); err != nil {
 		return err
 	}
