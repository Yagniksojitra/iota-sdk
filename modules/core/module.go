package core

import (
	"embed"

	"github.com/iota-agency/iota-sdk/modules/core/infrastructure/persistence"
	"github.com/iota-agency/iota-sdk/modules/core/interfaces/graph"
	"github.com/iota-agency/iota-sdk/modules/core/presentation/controllers"
	"github.com/iota-agency/iota-sdk/modules/core/seed"
	"github.com/iota-agency/iota-sdk/modules/core/services"
	"github.com/iota-agency/iota-sdk/pkg/application"
	"github.com/iota-agency/iota-sdk/pkg/presentation/assets"
)

//go:embed locales/*.json
var localeFiles embed.FS

//go:embed migrations/*.sql
var migrationFiles embed.FS

func NewModule() application.Module {
	return &Module{}
}

type Module struct {
}

func (m *Module) Register(app application.Application) error {
	app.RegisterMigrationDirs(&migrationFiles)
	app.RegisterLocaleFiles(&localeFiles)
	app.RegisterSeedFuncs(
		seed.CreatePermissions,
		seed.CreateCurrencies,
		seed.CreateUser,
	)
	fsStorage, err := persistence.NewFSStorage()
	if err != nil {
		return err
	}
	app.RegisterServices(
		services.NewUserService(persistence.NewUserRepository(), app.EventPublisher()),
		services.NewSessionService(persistence.NewSessionRepository(), app.EventPublisher()),
	)
	app.RegisterServices(
		services.NewAuthService(app),
		services.NewCurrencyService(persistence.NewCurrencyRepository(), app.EventPublisher()),
		services.NewRoleService(persistence.NewRoleRepository(), app.EventPublisher()),
		services.NewPositionService(persistence.NewPositionRepository(), app.EventPublisher()),
		services.NewEmployeeService(persistence.NewEmployeeRepository(), app.EventPublisher()),
		services.NewUploadService(persistence.NewUploadRepository(), fsStorage, app.EventPublisher()),
		services.NewTabService(persistence.NewTabRepository()),
	)
	app.RegisterControllers(
		controllers.NewDashboardController(app),
		controllers.NewLoginController(app),
		controllers.NewSpotlightController(app),
		controllers.NewAccountController(app),
		controllers.NewEmployeeController(app),
		controllers.NewGraphQLController(app),
		controllers.NewLogoutController(app),
		controllers.NewUploadController(app),
	)
	app.RegisterHashFsAssets(assets.HashFS)
<<<<<<< HEAD
=======
	app.RegisterModule(m)
	app.RegisterGraphSchema(application.GraphSchema{
		Value: graph.NewExecutableSchema(graph.Config{
			Resolvers: graph.NewResolver(app),
		}),
		BasePath: "/",
	})
>>>>>>> f1bc99c2
	return nil
}

func (m *Module) Name() string {
	return "core"
}<|MERGE_RESOLUTION|>--- conflicted
+++ resolved
@@ -61,16 +61,12 @@
 		controllers.NewUploadController(app),
 	)
 	app.RegisterHashFsAssets(assets.HashFS)
-<<<<<<< HEAD
-=======
-	app.RegisterModule(m)
 	app.RegisterGraphSchema(application.GraphSchema{
 		Value: graph.NewExecutableSchema(graph.Config{
 			Resolvers: graph.NewResolver(app),
 		}),
 		BasePath: "/",
 	})
->>>>>>> f1bc99c2
 	return nil
 }
 
