--- conflicted
+++ resolved
@@ -2,33 +2,25 @@
 
 import (
 	"context"
-<<<<<<< HEAD
-	"errors"
+	role2 "errors"
 	"fmt"
 	"strings"
 
-	"github.com/iota-agency/iota-sdk/modules/core/infrastructure/persistence/models"
-	"github.com/iota-agency/iota-sdk/pkg/composables"
-	"github.com/iota-agency/iota-sdk/pkg/domain/aggregates/role"
-	"github.com/iota-agency/iota-sdk/pkg/domain/entities/permission"
+	"github.com/iota-uz/iota-sdk/modules/core/domain/aggregates/role"
+	"github.com/iota-uz/iota-sdk/modules/core/infrastructure/persistence/models"
+	"github.com/iota-uz/iota-sdk/pkg/composables"
+	"github.com/iota-uz/iota-sdk/pkg/domain/entities/permission"
 )
 
 var (
 	ErrRoleNotFound = errors.New("role not found")
-=======
-	role2 "github.com/iota-uz/iota-sdk/modules/core/domain/aggregates/role"
-	"github.com/iota-uz/iota-sdk/modules/core/infrastructure/persistence/models"
-	"github.com/iota-uz/iota-sdk/pkg/composables"
-	"github.com/iota-uz/iota-sdk/pkg/graphql/helpers"
->>>>>>> 407ee800
 )
 
 type GormRoleRepository struct {
 	permissionRepo permission.Repository
 }
 
-<<<<<<< HEAD
-func NewRoleRepository() role.Repository {
+func NewRoleRepository() role2.Repository {
 	return &GormRoleRepository{
 		permissionRepo: NewPermissionRepository(),
 	}
@@ -36,7 +28,7 @@
 
 func (g *GormRoleRepository) GetPaginated(
 	ctx context.Context, params *role.FindParams,
-) ([]*role.Role, error) {
+) ([]*role2.Role, error) {
 	pool, err := composables.UsePool(ctx)
 	if err != nil {
 		return nil, err
@@ -45,20 +37,6 @@
 
 	if params.ID != 0 {
 		where, args = append(where, fmt.Sprintf("id = $%d", len(args)+1)), append(args, params.ID)
-=======
-func NewRoleRepository() role2.Repository {
-	return &GormRoleRepository{}
-}
-
-func (g *GormRoleRepository) GetPaginated(
-	ctx context.Context,
-	limit, offset int,
-	sortBy []string,
-) ([]*role2.Role, error) {
-	tx, ok := composables.UseTx(ctx)
-	if !ok {
-		return nil, composables.ErrNoTx
->>>>>>> 407ee800
 	}
 
 	if params.UserID != 0 {
@@ -74,7 +52,6 @@
 	if err != nil {
 		return nil, err
 	}
-<<<<<<< HEAD
 
 	defer rows.Close()
 
@@ -107,10 +84,6 @@
 	}
 
 	if err := rows.Err(); err != nil {
-=======
-	var entities []*role2.Role
-	if err := q.Preload("Permissions").Find(&entities).Error; err != nil {
->>>>>>> 407ee800
 		return nil, err
 	}
 
@@ -131,43 +104,17 @@
 	return count, nil
 }
 
-<<<<<<< HEAD
 func (g *GormRoleRepository) GetAll(ctx context.Context) ([]*role.Role, error) {
 	return g.GetPaginated(ctx, &role.FindParams{
 		Limit: 100000,
 	})
 }
 
-func (g *GormRoleRepository) GetByID(ctx context.Context, id uint) (*role.Role, error) {
+func (g *GormRoleRepository) GetByID(ctx context.Context, id uint) (*role2.Role, error) {
 	roles, err := g.GetPaginated(ctx, &role.FindParams{
 		ID: id,
 	})
 	if err != nil {
-=======
-func (g *GormRoleRepository) GetAll(ctx context.Context) ([]*role2.Role, error) {
-	tx, ok := composables.UseTx(ctx)
-	if !ok {
-		return nil, composables.ErrNoTx
-	}
-	var rows []*models.Role
-	if err := tx.Preload("Permissions").Find(&rows).Error; err != nil {
-		return nil, err
-	}
-	var entities []*role2.Role
-	for _, row := range rows {
-		entities = append(entities, toDomainRole(row))
-	}
-	return entities, nil
-}
-
-func (g *GormRoleRepository) GetByID(ctx context.Context, id int64) (*role2.Role, error) {
-	tx, ok := composables.UseTx(ctx)
-	if !ok {
-		return nil, composables.ErrNoTx
-	}
-	var entity models.Role
-	if err := tx.Preload("Permissions").First(&entity, id).Error; err != nil {
->>>>>>> 407ee800
 		return nil, err
 	}
 	if len(roles) == 0 {
@@ -176,19 +123,9 @@
 	return roles[0], nil
 }
 
-<<<<<<< HEAD
-func (g *GormRoleRepository) CreateOrUpdate(ctx context.Context, data *role.Role) error {
+func (g *GormRoleRepository) CreateOrUpdate(ctx context.Context, data *role2.Role) error {
 	u, err := g.GetByID(ctx, data.ID)
 	if err != nil && !errors.Is(err, ErrRoleNotFound) {
-=======
-func (g *GormRoleRepository) CreateOrUpdate(ctx context.Context, data *role2.Role) error {
-	tx, ok := composables.UseTx(ctx)
-	if !ok {
-		return composables.ErrNoTx
-	}
-	entity, permissions := toDBRole(data)
-	if err := tx.Save(entity).Error; err != nil {
->>>>>>> 407ee800
 		return err
 	}
 	if u != nil {
@@ -203,17 +140,10 @@
 	return nil
 }
 
-<<<<<<< HEAD
-func (g *GormRoleRepository) Create(ctx context.Context, data *role.Role) error {
+func (g *GormRoleRepository) Create(ctx context.Context, data *role2.Role) error {
 	tx, err := composables.UsePoolTx(ctx)
 	if err != nil {
 		return err
-=======
-func (g *GormRoleRepository) Create(ctx context.Context, data *role2.Role) error {
-	tx, ok := composables.UseTx(ctx)
-	if !ok {
-		return composables.ErrNoTx
->>>>>>> 407ee800
 	}
 	entity, permissions := toDBRole(data)
 	if err := tx.QueryRow(ctx, `
@@ -233,15 +163,9 @@
 	return nil
 }
 
-<<<<<<< HEAD
-func (g *GormRoleRepository) Update(ctx context.Context, data *role.Role) error {
+func (g *GormRoleRepository) Update(ctx context.Context, data *role2.Role) error {
 	tx, err := composables.UsePoolTx(ctx)
 	if err != nil {
-=======
-func (g *GormRoleRepository) Update(ctx context.Context, data *role2.Role) error {
-	tx, ok := composables.UseTx(ctx)
-	if !ok {
->>>>>>> 407ee800
 		return composables.ErrNoTx
 	}
 	entity, permissions := toDBRole(data)
